import bpy, bmesh, mathutils
from mathutils import Vector, Matrix
from node_s import *
global bmesh_mapping, per_cache
from functools import reduce
from math import radians
import itertools
import collections
import time
import copy

DEBUG_MODE = False
DEBUG_SETTINGS = {}
bmesh_mapping = {}
per_cache = {}
temp_handle = {}
cache_nodes = {}
list_nodes4update = {}
sv_Vars = {}
socket_data_cache = {}

        
#####################################################
################### update magic ####################
#####################################################

# main update
def read_cnodes(cnode):
    global cache_nodes
    if cnode not in cache_nodes:
        return None
    return cache_nodes[cnode]

def write_cnodes(cnode, number):
    global cache_nodes
    if cnode in cache_nodes:
        del cache_nodes[cnode]
    cache_nodes[cnode] = number

def clear_cnodes(cnode='ALL'):
    global cache_nodes
    if cnode=='ALL':
        for i in cache_nodes.items:
            del cache_nodes[i]
    else:
        if read_cnodes(cnode)!=None:
            del cache_nodes[cnode]

def initialize_cnodes():
    node_name = 'GLOBAL CNODE'
    write_cnodes(node_name, 1)
    write_cnodes('LOCK UPDATE CNODES', 1)
            
def check_update_node(node_name, write=False):
    numb = read_cnodes(node_name) 
    etalon = read_cnodes('GLOBAL CNODE')
    #print('etalon',etalon)
    if numb == etalon:
        return False
    else:
        if write:
            write_cnodes(node_name, etalon)
        return True
    
def ini_update_cnode(node_name):
    if read_cnodes('LOCK UPDATE CNODES')==1:
        return False
    
    etalon = read_cnodes('GLOBAL CNODE')
    if etalon == None:
        initialize_cnodes()
        etalon = 1
    else:
        etalon += 1
    
    write_cnodes('GLOBAL CNODE', etalon)
    write_cnodes(node_name, etalon)
    return True
    
def is_updated_cnode():
     write_cnodes('LOCK UPDATE CNODES', 0)   
    
def lock_updated_cnode():
     write_cnodes('LOCK UPDATE CNODES', 1)   




#####################################################
################### bmesh magic #####################
#####################################################

def read_bmm(bm_ref):
    global bmesh_mapping
    if bm_ref not in bmesh_mapping:
        return None
    return bmesh_mapping[bm_ref]


def write_bmm(bm_ref, bm):
    global bmesh_mapping
    if bm_ref in bmesh_mapping:
        del bmesh_mapping[bm_ref]
    bmesh_mapping[bm_ref] = bm


def clear_bmm(bm_ref='ALL'):
    global bmesh_mapping
    if bm_ref=='ALL':
        for i in bmesh_mapping.items:
            del bmesh_mapping[i]
    else:
        if read_bm(bm_ref)!=None:
            del bmesh_mapping[bm_ref]


#####################################################
################### cache magic #####################
#####################################################
'''
def cache_delete(cache):
    if cache in per_cache:
       del per_cache[cache]
       
        
def cache_read(cache):
    # current tool not cached yet
    if not (cache in per_cache):
        return(False, False, False, False, False, False, False)
    
    recipient = per_cache[cache]["recipient"]
    donor = per_cache[cache]["donor"]
    centres = per_cache[cache]["centres"]
    formula = per_cache[cache]["formula"]
    diap_min = per_cache[cache]["diap_min"]
    diap_max = per_cache[cache]["diap_max"]
    
    return(True, recipient, donor, centres, formula, diap_min, diap_max)
    
    
# store information in the cache
def cache_write(cache, recipient, donor, centres, formula, diap_min, diap_max):
    # clear cache of current tool
    if cache in per_cache:
        #del per_cache[cache]
        if recipient != per_cache[cache]['recipient']: cache_delete(cache)
        elif donor != per_cache[cache]['donor']: cache_delete(cache)
        elif centres != per_cache[cache]['centres']: cache_delete(cache)
        elif formula != per_cache[cache]['formula']: cache_delete(cache)
        elif diap_min != per_cache[cache]['diap_min']: cache_delete(cache)
        elif diap_max != per_cache[cache]['diap_max']: cache_delete(cache)

    # update cache
    if not (cache in per_cache) and cache!='':
        per_cache[cache] = {"recipient": recipient, "donor": donor,
            "centres": centres, "formula": formula, 
            "diap_min":diap_min, "diap_max":diap_max}


def cache_check(cache, recipient, donor, centres, formula, diap_min, diap_max):
    result = True
    if cache in per_cache:
        if recipient != per_cache[cache]['recipient'] \
            or donor != per_cache[cache]['donor'] \
            or centres != per_cache[cache]['centres'] \
            or formula != per_cache[cache]['formula'] \
            or diap_min != per_cache[cache]['diap_min'] \
            or diap_max != per_cache[cache]['diap_max']: 
                cache_delete(cache)
                result = False
    else:
        result = False
    return result    
'''

def handle_delete(handle):
    if handle in temp_handle:
       del temp_handle[handle]
       
        
def handle_read(handle):
    if not (handle in temp_handle):
        return (False, False)
    
    prop = temp_handle[handle]['prop']
    return (True, prop)
    
    
def handle_write(handle, prop):
    if handle in temp_handle:
        if prop != temp_handle[handle]['prop']: handle_delete(handle)

    if not (handle in temp_handle) and handle !='':
        temp_handle[handle] = {"prop": prop}


def handle_check(handle, prop):
    result = True
    if handle in handle_check:
        if prop != handle_check[handle]['prop']: 
                result = False
    else:
        result = False
    return result 
    
#####################################################
################ list matching magic ################
#####################################################

# creates an infinite iterator 
# use with terminating input
 
def repeat_last(lst):
    i = -1
    while lst:
        i += 1
        if len(lst) > i:
            yield lst[i]
        else:
            yield lst[-1]
            
# longest list matching [[1,2,3,4,5], [10,11]] -> [[1,2,3,4,5], [10,11,11,11,11]]
def match_long_repeat(lsts):
    max_l = 0
    tmp = []
    for l in lsts:
        max_l = max(max_l,len(l))
    for l in lsts:
        if len(l)==max_l:
            tmp.append(l)
        else:
            tmp.append(repeat_last(l))
            
    return list(map( list, zip(*zip(*tmp))))

# longest list matching, cycle [[1,2,3,4,5] ,[10,11]] -> [[1,2,3,4,5] ,[10,11,10,11,10]]
def match_long_cycle(lsts):
    max_l = 0
    tmp = []
    for l in lsts:
        max_l = max(max_l,len(l))
    for l in lsts:
        if len(l)==max_l:
            tmp.append(l)
        else:
            tmp.append(itertools.cycle(l))
    return list(map( list, zip(*zip(*tmp))))

# cross matching 
# [[1,2], [5,6,7]] -> [[1,1,1,2,2,2], [5,6,7,5,6,7]]
def match_cross(lsts):
    return list(map(list,zip(*itertools.product(*lsts))))

# use this one    
# cross matching 2, more useful order
# [[1,2], [5,6,7]] ->[[1, 2, 1, 2, 1, 2], [5, 5, 6, 6, 7, 7]]   
# but longer and less elegant expression
# performance difference is minimal since number of lists is usually small

def match_cross2(lsts):
    return list(reversed(list(map(list,zip(*itertools.product(*reversed(lsts)))))))


# Shortest list decides output length [[1,2,3,4,5], [10,11]] -> [[1,2], [10, 11]]   
def match_short(lsts):
    return list(map(list,zip(*zip(*lsts))))

# extends list so len(l) == count

def fullList(l, count):
    d = count - len(l)
    if d > 0:
        l.extend([l[-1] for a in range(d)])
    return

#####################################################
################# list levels magic #################
#####################################################

# working with nesting levels
# define data floor

# data from nasting to standart: TO container( objects( lists( floats, ), ), )
def dataCorrect(data, nominal_dept=2):
    dept = levelsOflist(data)
    output = []
    if dept < 2:
        return [dept, data]
    else:
        output = dataStandart(data, dept, nominal_dept)
        return output
    
# from standart data to initial levels: to nasting lists  container( objects( lists( nasty_lists( floats, ), ), ), ) это невозможно!
def dataSpoil(data, dept):
    if dept:
        out = []
        for d in data:
            out.append([dataSpoil(d, dept-1)])
    else:
        out = data
    return out
    
# data from nasting to standart: TO container( objects( lists( floats, ), ), )
def dataStandart(data, dept, nominal_dept):
    deptl = dept - 1
    output = []
    for object in data:
        if deptl >= nominal_dept:
            output.extend(dataStandart(object, deptl, nominal_dept))
        else:
            output.append(data)
            return output
    return output



# calc list nesting only in countainment level integer

def levelsOflist(list):
    level = 1
    for n in list:
        if type(n) in [type([]), type(tuple())] and len(n) > 0: # why it not understands [list, tuple]??? strange behaviour
            level += levelsOflist(n)
        return level


#####################################################
################### matrix magic ####################
#####################################################

# tools that makes easier to convert data
# from string to matrixes, vertices,
# lists, other and vise versa 

def Matrix_listing(prop):
    mat_out = []
    for i, matrix in enumerate(prop):
        unit = []
        for k, m in enumerate(matrix):
            # [Matrix0, Matrix1, ... ]
            unit.append(m[:])
        mat_out.append((unit))
    return mat_out



def Matrix_generate(prop):
    mat_out = []
    for i, matrix in enumerate(prop):
        unit = Matrix()
        for k, m in enumerate(matrix):
            # [Matrix0, Matrix1, ... ]
            unit[k] = Vector(m)
        mat_out.append(unit)
    return mat_out



def Matrix_location(prop, list=False):
    Vectors = []
    for p in prop:
        if list:
            Vectors.append(p.translation[:])
        else:
            Vectors.append(p.translation)
    return [Vectors]

def Matrix_scale(prop, list=False):
    Vectors = []
    for p in prop:
        if list:
            Vectors.append(p.to_scale()[:])
        else:
            Vectors.append(p.to_scale())
    return [Vectors]

# returns (Vector, rotation) utility function for Matrix Destructor. if list is true
# the Vector is decomposed into tuple format.  
def Matrix_rotation(prop, list=False):
    Vectors = []
    for p in prop:
        q = p.to_quaternion()
        if list:
            vec,angle=q.to_axis_angle()
            Vectors.append(( vec[:], angle))         
        else:
            Vectors.append(q.to_axis_angle())         
    return [Vectors]    

def Vector_generate(prop):
    vec_out = []
    for i, object in enumerate(prop):  # lists by objects
        veclist = []
        for v in object: # verts
            veclist.append(Vector(v[:]))
        vec_out.append(veclist)
    return vec_out

def Vector_degenerate(prop):
    vec_out = []
    for i, object in enumerate(prop):  # lists by objects
        veclist = []
        for v in object: # verts
            veclist.append((v[:]))
        vec_out.append(veclist)
    return vec_out
    
    
    
def Edg_pol_generate(prop):
    edg_pol_out = []
    if len(prop[0][0]) == 2:
        type = 'edg'
    elif len(prop[0]) > 2:
        type = 'pol'
    for ob in prop:
        list = []
        for p in ob:
            list.append(p)
        edg_pol_out.append(list)
    # [ [(n1,n2,n3), (n1,n7,n9), p, p, p, p...], [...],... ] n = vertexindex
    return type, edg_pol_out



def matrixdef(orig, loc, scale, rot, angle, vec_angle=[[]]):
    modif = []
    for i, de in enumerate(orig):
        ma = de.copy()
        
        if loc[0]:
            k = min(len(loc[0])-1,i)
            mat_tran = de.Translation(loc[0][k])
            ma *= mat_tran
        
        if vec_angle[0] and rot[0]:
            k = min(len(rot[0])-1,i)
            a = min(len(vec_angle[0])-1,i)
            
            vec_a = vec_angle[0][a].normalized()
            vec_b = rot[0][k].normalized()
            
            mat_rot = vec_b.rotation_difference(vec_a).to_matrix().to_4x4()
            ma = ma * mat_rot
            
        elif rot[0]:
            k = min(len(rot[0])-1,i)
            a = min(len(angle[0])-1,i)
            mat_rot = de.Rotation(radians(angle[0][a]), 4, rot[0][k].normalized())
            ma = ma * mat_rot
            
        if scale[0]:
            k = min(len(scale[0])-1,i)
            scale2=scale[0][k]
            for j in range(4):
                kk=min(j,2)
                ma[j][j] = ma[j][j] * scale2[kk]
            
        modif.append(ma)
    return modif

#####################################################
#################### lists magic ####################
#####################################################

def create_list(x, y):
    if type(y) in [list, tuple]:
        return reduce(create_list,y,x)
    else:
        return x.append(y) or x 

def preobrazovatel(list_a,levels,level2=1):
    list_tmp = []
    level = levels[0]

    if level>level2:
        if type(list_a)in [list, tuple]:
            for l in list_a:
                if type(l) in [list, tuple]:
                    tmp = preobrazovatel(l,levels,level2+1)
                    if type(tmp) in [list, tuple]:
                        list_tmp.extend(tmp)
                    else:
                        list_tmp.append(tmp)
                else:
                    list_tmp.append(l)
            
    elif level==level2:
        if type(list_a) in [list, tuple]:
            for l in list_a:
                if len(levels)==1:
                    tmp = preobrazovatel(l,levels,level2+1)
                else:
                    tmp = preobrazovatel(l,levels[1:],level2+1)
                list_tmp.append(tmp if tmp else l)

    else:
        if type(list_a) in [list, tuple]:
            list_tmp = reduce(create_list,list_a,[])

    return list_tmp 


def myZip(list_all, level, level2=0):
    if level==level2:
        if type(list_all) in [list, tuple]:
            list_lens = []
            list_res = []
            for l in list_all:
                if type(l) in [list, tuple]:
                    list_lens.append(len(l))
                else:
                    list_lens.append(0)
            if list_lens==[]:return False
            min_len=min(list_lens)
            for value in range(min_len):
                lt=[]
                for l in list_all:
                    lt.append(l[value])
                t = list(lt)
                list_res.append(t)
            return list_res
        else:
            return False
    elif level>level2:
        if type(list_all) in [list, tuple]:
            list_res = []
            list_tr = myZip(list_all, level, level2+1)
            if list_tr==False:
                list_tr = list_all
            t = []
            for tr in list_tr:
                if type(list_tr) in [list, tuple]:
                    list_tl = myZip(tr, level, level2+1)
                    if list_tl==False:
                        list_tl=list_tr
                    t.extend(list_tl)
            list_res.append(list(t))
            return list_res
        else:
            return False 


#####################################################
################### update List join magic ##########
#####################################################

def myZip_2(list_all, level, level2=1):
    def create_listDown(list_all, level):
        def subDown(list_a, level):
            list_b = []
            for l2 in list_a:
                if type(l2) in [list, tuple]:
                    list_b.extend(l2)
                else:
                    list_b.append(l2)
            if level>1:
                list_b = subDown(list_b, level-1)
            return list_b
    
        
        list_tmp = []
        if type(list_all) in [list, tuple]:
            for l in list_all:
                list_b = subDown(l, level-1)
                list_tmp.append(list_b)
        else:
            list_tmp = list_all
        return list_tmp

    list_tmp = list_all.copy()
    for x in range(level-1):
        list_tmp = create_listDown(list_tmp, level)

    list_r = []
    l_min = []
    
    for el in list_tmp:
        if type(el) not in [list, tuple]:
            break
        
        l_min.append(len(el))
    
    if l_min==[]: l_min=[0]
    lm = min(l_min)   
    for elm in range(lm): 
        for el in list_tmp:
            list_r.append(el[elm])
            
    list_tmp = list_r
    
    for lev in range(level-1):
        list_tmp=[list_tmp]
    
    return list_tmp
    

def joiner(list_all, level, level2=1):
    list_tmp = []
    
    if level>level2:
        if type(list_all) in [list, tuple]:
            for list_a in list_all:
                if type(list_a) in [list, tuple]:
                    list_tmp.extend(list_a)
                else:
                    list_tmp.append(list_a)
        else:
            list_tmp = list_all
        
        list_res = joiner(list_tmp, level, level2=level2+1)
        list_tmp = [list_res]
        
    if level==level2:
        if type(list_all) in [list, tuple]:
            for list_a in list_all:
                if type(list_a) in [list, tuple]:
                    list_tmp.extend(list_a)
                else:
                    list_tmp.append(list_a)
        else:
            list_tmp.append(list_all)
        
    if level<level2:
        if type(list_all) in [list, tuple]:
            for l in list_all:
                list_tmp.append(l)
        else:
            list_tmp.append(l)
            
    return list_tmp


def wrapper_2(l_etalon, list_a, level):
    def subWrap(list_a, level, count):
        list_b = []
        if level==1:
            if len(list_a)==count:
                for l in list_a:
                    list_b.append([l])
            else:
                dc=len(list_a)//count
                for l in range(count):
                    list_c = []
                    for j in range(dc):
                        list_c.append(list_a[l*dc+j])
                    list_b.append(list_c)
        else:
            for l in list_a:
                list_b = subWrap(l, level-1, count)
        return list_b     
        
    def subWrap_2(l_etalon, len_l, level):
        len_r = len_l
        if type(l_etalon) in [list, tuple]:
            len_r = len(l_etalon) * len_l
            if level>1:
                len_r = subWrap_2(l_etalon[0], len_r, level-1)
            
        return len_r
    
    len_l = len(l_etalon)
    lens_l = subWrap_2(l_etalon, 1, level)
    list_tmp = subWrap(list_a, level, lens_l)      
    
    for l in range(level-1):
         list_tmp = [list_tmp]
    return list_tmp

#####################################################
############### debug settings magic ################
#####################################################

def sv_debug_update(self,context):   
    if sverchok_debug(mode=self.debug_mode):
        if self.show_updated_nodes:
            sverchok_debug(key='show_updated_nodes', value=self.show_updated_nodes)
        else:
            sverchok_debug(key='show_updated_nodes')
        if self.print_timings:
            sverchok_debug(key='print_timings', value=self.print_timings)
        else:
            sverchok_debug(key='print_timings')
            
       
    
def sverchok_debug(mode = None,key=None,value=None):
    global DEBUG_MODE
    global DEBUG_SETTINGS
    if mode != None:
        DEBUG_MODE = mode
    if key != None and value != None:
        DEBUG_SETTINGS[key]=value
    if key != None and value == None:
        if key in DEBUG_SETTINGS:
            del DEBUG_SETTINGS[key]
    return DEBUG_MODE
    
#####################################################
############### update sockets magic ################
#####################################################


def updateAllOuts(self, update_self=True):
    if update_self:
        self.update()
    #print('update_node ', self.name) 
    for output in self.outputs:
        if output.links:
            for link in output.links:
                nod = link.to_socket.node
                if check_update_node(nod.name, True):
                    updateAllOuts(nod)
                    
    

def updateSlot(self, context):
    return
    
def updateNode(self, context):
    global DEBUG_MODE
    global DEBUG_SETTINGS
    a=time.time()
    speedUpdate(self.name,self.id_data.name)
    b=time.time()
    if DEBUG_MODE:
        print("Partial update from node",self.name,"in",round(b-a,4))
 
    '''
    if not ini_update_cnode(self.name):
        return
    
    updateAllOuts(self)
    is_updated_cnode()'''
    
'''
def updateTreeNode(self, context):
    for ng in context.blend_data.node_groups:
        for nod in ng.nodes:
            flag=False
            for inputs in nod.inputs:
                if inputs.links:
                    Flag=True
                    break
            
            if flag: 
                continue
            
            ini_update_cnode(nod.name)
            lock_updated_cnode()
            updateAllOuts(nod)
            is_updated_cnode()  
            
        #ng.interface_update(bpy.context)'''
    
# old function, kept while evaluating new solution.
# look at makeTreeUpdate2() and make_update_list()
# if you try to use this now you might have to change speedUpdate...
def makeTreeUpdate():
    global list_nodes4update
    def insertnode(nod, nodeset, etalonset, priority):
        if nod.name not in etalonset and nod.name not in priority:
            nodeset.append(nod.name)
            for output in nod.outputs:
                for link in output.links:
                    nod_ = link.to_socket.node
                    insertnode(nod_, nodeset, etalonset, priority)
                    if nodeset:
                        if len(nod_.name)>4 and nod_.name[:5]=='WifiI':
                            priority = nodeset + priority
                            nodeset = []
                        else:
                            idx = min(len(etalonset)-1, 0)
                            etalonset = etalonset[:idx]+nodeset + etalonset[idx:]
                            nodeset = []
                            
        elif nod.name in priority:
            idx = priority.index(nod.name)
            priority = priority[:idx]+nodeset + priority[idx:]
            nodeset = []
                                
        elif nodeset:
            idx = etalonset.index(nod.name)
            etalonset = etalonset[:idx]+nodeset + etalonset[idx:]
            nodeset = []

        return etalonset, priority
            
      
    for ng in bpy.context.blend_data.node_groups:
        nodeset_e=[]
        prioritet = []
        for nod in ng.nodes:
            flag=False
            for input in nod.inputs:
                if input.links:
                    Flag=True
                    break  
            if flag: 
                continue
            
            nodeset_a = []
            nodeset_e, prioritet = insertnode(nod, nodeset_a, nodeset_e, priority=prioritet)
            
        list_nodes4update[ng.name] = prioritet + nodeset_e
        #print("MaketreeUpdate()",list_nodes4update[ng.name])
    list_nodes4update['TreeName'] = bpy.context.space_data.node_tree.name
    return



def make_update_list(node_tree,node_set = None):
    """ Makes a list for updates from a node_group
    if a node set is passed only the subtree defined by the node set is used. Otherwise
    the complete node tree is used.
    """
    
    deps = {}
    # get nodes, select root nodes, wifi nodes and create dependencies for each node
    # 70-80% of the time is in the first loop
    #  stack for traversing node graph   
    tree_stack = collections.deque()
    wifi_out = []
    wifi_in = []
    if not node_tree in bpy.data.node_groups:
        return []
    ng = bpy.data.node_groups[node_tree]
    node_list = []
    if not node_set: # if no node_set, take all
        node_set = set(ng.nodes.keys())
    for name,node in [(node_name,ng.nodes[node_name]) for node_name in node_set]:
        node_dep = []
        for socket in node.inputs:
            if socket.links and socket.links[0].from_node.name in node_set:
                if socket.links[0].is_valid:
                    node_dep.append(socket.links[0].from_node.name)
                else: #invalid node tree. Join nodes with F gives one instance of this, then ok
                    #print("Invalid Link in",node_tree,"!",socket.name,"->",socket.links[0].from_socket.name)
                    return []
        is_root = True            
        for socket in node.outputs:
            if socket.links:
                is_root = False
                break
        # ignore nodes without input or outputs, like frames        
        if node_dep or len(node.inputs) or len(node.outputs):
            deps[name]=node_dep
<<<<<<< HEAD
        if is_root and node_dep and not node.bl_idname == 'WifiOutNode':
=======
        if is_root and node_dep and not node.bl_idname == 'WifiInNode':
>>>>>>> af88d8fb
            tree_stack.append(name)
        if node.bl_idname == 'WifiOutNode':
            wifi_out.append(name)
        if node.bl_idname == 'WifiInNode':
            wifi_in.append(name)  
            
    # create wifi out dependencies            
    for wifi_out_node in wifi_out:
        wifi_dep = []
        for wifi_in_node in wifi_in:
            if ng.nodes[wifi_out_node].var_name == ng.nodes[wifi_in_node].var_name:
                wifi_dep.append(wifi_in_node)
        if wifi_dep:
            deps[wifi_out_node]=wifi_dep
        else:
            print("Broken Wifi dependency:",wifi_out_node,"var:",ng.nodes[wifi_out_node])
            return []   
    
    if tree_stack:
        name = tree_stack.pop()
    else:
        if len(deps):
            tmp = list(deps.keys())
            name = tmp[0]
        else: # no nodes
            return []
          
    out = collections.OrderedDict()
    
    # travel in node graph create one sorted list of nodes based on dependencies
    node_count = len(deps)
    while node_count > len(out):
        node_dependencies = True
        for dep_name in deps[name]:
            if not dep_name in out:
                tree_stack.append(name)
                name = dep_name
                node_dependencies = False
                break
        if len(tree_stack) > node_count:
            print("Invalid node tree!")
            return []
        # if all dependencies are in out
        if node_dependencies:
            if not name in out:
                out[name]=1
                del deps[name]
            if tree_stack:
                name = tree_stack.pop()
            else: 
                if node_count == len(out):
                    break
                for node_name in deps.keys():
                    name=node_name
                    break
    
    return list(out.keys())
    
def makeTreeUpdate2(tree_name=None):
    """ makes a complete update list for the current node tree"""
    global list_nodes4update
    global socket_data_cache
    # clear cache on every full update
    socket_data_cache.clear()
    if tree_name != None:
        list_nodes4update[tree_name] = make_update_list(tree_name)
        list_nodes4update['TreeName'] = tree_name
    else:    
        for ng in bpy.data.node_groups[:]:
            if ng.bl_idname == 'SverchCustomTreeType':               
                list_nodes4update[ng.name]=make_update_list(ng.name)
#           print(list_nodes4update[ng.name])
        list_nodes4update['TreeName'] = bpy.context.space_data.node_tree.name   



                
def make_tree_from_nodes(node_names,tree_name):
    """ 
    Create a partial update list from a sub-tree, node_names is a list of node that
    drives change for the tree
    Only nodes downtree from node_name are updated
    """
    if not node_names:
        print("No nodes!")
        return make_update_list(tree_name)
    ng = bpy.data.node_groups[tree_name]
    out_set = set(node_names)
    current_node = node_names.pop()
    out_stack = node_names[:]
    wifi_out = []
    # build the set of nodes that needs to be updated
    while current_node:
        if ng.nodes[current_node].bl_idname == 'WifiInNode':
            if not wifi_out:  # build only if needed
                wifi_out = [name for name in ng.nodes.keys() if ng.nodes[name].bl_idname == 'WifiOutNode']
            for wifi_out_node in wifi_out:
                if ng.nodes[current_node].var_name == ng.nodes[current_node].var_name:
                    if not wifi_out_node in out_set:
                        out_stack.append(wifi_out_node)
                        out_set.add(wifi_out_node)
        for socket in ng.nodes[current_node].outputs:
            if socket.links:
                for link in socket.links:
                    if not link.to_node.name in out_set:
                        out_set.add(link.to_node.name)
                        out_stack.append(link.to_node.name)
        if out_stack:
            current_node = out_stack.pop()
        else:
            current_node = ''
    return make_update_list(tree_name,out_set)

# to make update tree based on node types and node names bases
def make_animation_tree(node_types,node_list,tree_name):
    global list_nodes4update
    # should add a check do find animated or driven nodes.
    ng = bpy.data.node_groups[tree_name]
    node_set = set(node_list)
    for n_t in node_types:
        node_set = node_set | {name for name in ng.nodes.keys() if ng.nodes[name].bl_idname == n_t}
    #print("make ani tree",node_set)
    a_tree = make_tree_from_nodes(list(node_set),tree_name)
    #print("make anitree2",a_tree)
    if "SverchokAnimationTree" in list_nodes4update:
        a_tree_list = list_nodes4update["SverchokAnimationTree"]
        if not tree_name in a_tree_list:
            a_tree_list.append(tree_name)
            list_nodes4update["SverchokAnimationTree"]=a_tree_list
    else:
        list_nodes4update["SverchokAnimationTree"]=[tree_name]
    #print(a_tree)
    if a_tree:
        list_nodes4update["SverchokAnimationTree"+tree_name]=a_tree
    
    
import traceback      

# only update from start_node with selected tree or update everything if nothing is set.
# 
def speedUpdate(start_node = None, tree_name = None, animation_mode = False):
    global list_nodes4update
    global socket_data_cache
    global DEBUG_MODE
    global DEBUG_SETTINGS
    
    def do_update(node_list,nods):
        for nod_name in node_list:
            if nod_name in nods:   
                if DEBUG_MODE:
                    if 'print_timings' in DEBUG_SETTINGS:
                        start = time.time()                   
                nods[nod_name].update()
                if DEBUG_MODE:
                    if 'print_timings' in DEBUG_SETTINGS:
                        stop = time.time()
                        print("Partial updated: ",nod_name, " in ", round(stop-start,4))    
                    if 'show_updated_nodes' in DEBUG_SETTINGS:
                        nods[nod_name].use_custom_color = True
                        nods[nod_name].color = (0.1,.8,0)

    if animation_mode:
        if not "SverchokAnimationTree" in list_nodes4update:
            print("No animation data")
            return
        for ng in list_nodes4update["SverchokAnimationTree"]:
            nods = bpy.data.node_groups[ng].nodes
            do_update(list_nodes4update["SverchokAnimationTree"+ng],nods)
        return
    
    if start_node != None: 
        if tree_name in list_nodes4update:
            update_list = make_tree_from_nodes([start_node],tree_name)
            nods = bpy.data.node_groups[tree_name].nodes
            do_update(update_list,nods)
            return  
        else:
            socket_data_cache.clear()
            makeTreeUpdate2() 
    if tree_name != None:        
        if not tree_name in list_nodes4update:
            makeUpdateTree2(tree_name)
        nods = bpy.data.node_groups[tree_name].nodes
        do_update(list_nodes4update[tree_name],bpy.data.node_groups[tree_name].nodes)
        return            

    if 'TreeName' in list_nodes4update:
        NodeTree_name = list_nodes4update['TreeName']
    else:
        NodeTree_name = bpy.context.space_data.node_tree.name
        list_nodes4update['TreeName'] = NodeTree_name
          
    for ng_name in list_nodes4update:
        if ng_name in bpy.context.blend_data.node_groups and ng_name==NodeTree_name:
            nods = bpy.data.node_groups[ng_name].nodes
            do_update(list_nodes4update[ng_name],nods)
            
##############################################################
##############################################################
############## changable type of socket magic ################
########### if you have separate socket solution #############
#################### wellcome to provide #####################
##############################################################
##############################################################

# node has to have self veriables:
# self.typ = bpy.props.StringProperty(name='typ', default='')
# self.newsock = bpy.props.BoolProperty(name='newsock', default=False)
# and in update:
# inputsocketname = 'data' # 'data' - name of your input socket, that defines type
# outputsocketname = ['dataTrue','dataFalse'] # 'data...' - are names of your sockets to be changed
# changable_sockets(self, inputsocketname, outputsocketname)

def check_sockets(self, inputsocketname):
    if type(self.inputs[inputsocketname].links[0].from_socket) == bpy.types.VerticesSocket:
        if self.typ == 'v':
            self.newsock = False
        else:
            self.typ = 'v'
            self.newsock = True
    if type(self.inputs[inputsocketname].links[0].from_socket) == bpy.types.StringsSocket:
        if self.typ == 's':
            self.newsock = False
        else:
            self.typ = 's'
            self.newsock = True
    if type(self.inputs[inputsocketname].links[0].from_socket) == bpy.types.MatrixSocket:
        if self.typ == 'm':
            self.newsock = False
        else:
            self.typ = 'm'
            self.newsock = True
    return
    
# cleaning of old not fited
def clean_sockets(self, outputsocketname):
    for n in outputsocketname:
        if n in self.outputs:
            self.outputs.remove(self.outputs[n])
    return

# main def for changable sockets type
def changable_sockets(self, inputsocketname, outputsocketname):
    if len(self.inputs[inputsocketname].links) > 0:
        check_sockets(self, inputsocketname)
        if self.newsock:
            clean_sockets(self, outputsocketname)
            self.newsock = False
            if self.typ == 'v':
                for n in outputsocketname:
                    self.outputs.new('VerticesSocket', n, n)
            if self.typ == 's':
                for n in outputsocketname:
                    self.outputs.new('StringsSocket', n, n)
            if self.typ == 'm':
                for n in outputsocketname:
                    self.outputs.new('MatrixSocket', n, n)
        else:
            self.newsock = False
    return

def SvGetSocketAnyType(self, socket):
    if not socket.node.socket_value_update:
        socket.node.update()
    out = SvGetSocket(socket)
    if out != None:
        return out
    if type(socket.links[0].from_socket) == bpy.types.StringsSocket:
        typeresult = eval(socket.links[0].from_socket.StringsProperty)
    elif type(socket.links[0].from_socket) == bpy.types.VerticesSocket:
        typeresult = eval(socket.links[0].from_socket.VerticesProperty)
    elif type(socket.links[0].from_socket) == bpy.types.MatrixSocket:
        typeresult = eval(socket.links[0].from_socket.MatrixProperty)
    return typeresult


def SvSetSocketAnyType(self, socket, out):
    global DEBUG_MODE
    if not self.outputs[socket].node.socket_value_update:
        self.outputs[socket].node.update()
    SvSetSocket(self.outputs[socket],out)
    # R/W decision point, to test performance without
    # writing to string props, uncomment. will break if any used node
    # is not using SvGet/SvSet
    #if DEBUG_MODE:
    #    return
    if type(self.outputs[socket]) == bpy.types.StringsSocket:
        self.outputs[socket].StringsProperty = str(out) 
    elif type(self.outputs[socket]) == bpy.types.VerticesSocket:
        self.outputs[socket].VerticesProperty = str(out) 
    elif type(self.outputs[socket]) == bpy.types.MatrixSocket:
        self.outputs[socket].MatrixProperty = str(out) 

# caching data solution

# socket.name is not unique... identifier is
def socket_id(socket):
    return socket.id_data.name+socket.node.name+socket.identifier

# about 50% faster than built in deep copy, needs to be tested.
# and verified. can be made more effective.
# useful for our limited case
# we should be able to specify vectors here to get them create
# or stop destroying them when in vector socket.

def sv_deep_copy(lst):
    if isinstance(lst,(list,tuple)):
        if lst and not isinstance(lst[0],(list,tuple)):
            return lst[:]
        return [sv_deep_copy(l) for l in lst]
    return lst
    
def SvSetSocket(socket, out):
    global socket_data_cache
    s_id = socket_id(socket)
    if s_id in socket_data_cache:
        del socket_data_cache[s_id]
    socket_data_cache[s_id]=copy.copy(out)
   
def SvGetSocket(socket, copy = False):
    global socket_data_cache
    global DEBUG_MODE
    if socket.links:
       # print(len(socket.links),socket_id(socket),socket.links,socket.linked)
        other =  socket.links[0].from_socket
        s_id = socket_id(other)
        if s_id in socket_data_cache:
            out = socket_data_cache[s_id]
            if copy:
                return out.copy()
            else:
                return sv_deep_copy(out)
  #          return copy.deepcopy(out)
        else: # failure, should raise error in future
            if DEBUG_MODE:
                print("cache miss:",socket.node.name,"->",socket.name,"from:",other.node.name,"->",other.name)
    return None

def get_socket_type(node, inputsocketname):
    if type(node.inputs[inputsocketname].links[0].from_socket) == bpy.types.VerticesSocket:
        return 'v'
    if type(node.inputs[inputsocketname].links[0].from_socket) == bpy.types.StringsSocket:
        return 's'
    if type(node.inputs[inputsocketname].links[0].from_socket) == bpy.types.MatrixSocket:
        return 'm'

#####################################
# Multysocket / множественный сокет #
#####################################

#     utility function for handling n-inputs, for usage see Test1.py
#     for examples see ListJoin2, LineConnect, ListZip  
#     min parameter sets minimum number of sockets  
#     setup two variables in Node class 
#     create Fixed inputs socket, the multi socket will not change anything
#     below min  
#     base_name = 'Data '
#     multi_socket_type = 'StringsSocket'

def multi_socket(node , min=1):
    # probably incorrect state due o init or change of inputs
    # do nothing
    if not len(node.inputs):
        return
    if min < 1:
        min = 1
    if node.inputs[-1].links:
        name = node.base_name+str(len(node.inputs))
        node.inputs.new(node.multi_socket_type, name, name)
    else:
        while len(node.inputs)>min and not node.inputs[-2].links:
            node.inputs.remove(node.inputs[-1])
        
####################################
# быстрый сортировщик / quick sorter
####################################

def svQsort(L):
    if L: return svQsort([x for x in L[1:] if x<L[0]]) + L[0:1] + svQsort([x for x in L[1:] if x>=L[0]])
    return []

####################################
# update node on framechange
####################################

def update_nodes(scene):
    try: #bpy.ops.node.sverchok_update_all()
        speedupdate()  
    except: pass
# addtionally 
pre = bpy.app.handlers.frame_change_pre
for x in pre: pre.remove(x)
pre.append(update_nodes)<|MERGE_RESOLUTION|>--- conflicted
+++ resolved
@@ -845,11 +845,7 @@
         # ignore nodes without input or outputs, like frames        
         if node_dep or len(node.inputs) or len(node.outputs):
             deps[name]=node_dep
-<<<<<<< HEAD
-        if is_root and node_dep and not node.bl_idname == 'WifiOutNode':
-=======
         if is_root and node_dep and not node.bl_idname == 'WifiInNode':
->>>>>>> af88d8fb
             tree_stack.append(name)
         if node.bl_idname == 'WifiOutNode':
             wifi_out.append(name)
