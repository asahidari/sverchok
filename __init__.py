#  ***** BEGIN GPL LICENSE BLOCK *****
#
#  This program is free software; you can redistribute it and/or
#  modify it under the terms of the GNU General Public License
#  as published by the Free Software Foundation; either version 2
#  of the License, or (at your option) any later version.
#
#  This program is distributed in the hope that it will be useful,
#  but WITHOUT ANY WARRANTY; without even the implied warranty of
#  MERCHANTABILITY or FITNESS FOR A PARTICULAR PURPOSE.  See the
#  GNU General Public License for more details.
#
#  You should have received a copy of the GNU General Public License
#  along with this program; if not, see <http://www.gnu.org/licenses/>
#  and write to the Free Software Foundation, Inc., 51 Franklin Street,
#  Fifth Floor, Boston, MA  02110-1301, USA..
#
#  The Original Code is Copyright (C) 2013-2014 by Gorodetskiy Nikita  ###
#  All rights reserved.
#
#  Contact:      sverchok-b3d@ya.ru    ###
#  Information:  http://nikitron.cc.ua/sverchok_en.html   ###
#
#  The Original Code is: all of this file.
#
#  Contributor(s):
#     Nedovizin Alexander (aka Cfyzzz)
#     Gorodetskiy Nikita (aka Nikitron)
#     Linus Yng (aka Ly29)
#     Agustin Jimenez (aka AgustinJB)
#     Dealga McArdle (aka Zeffii)
#     Konstantin Vorobiew (aka Kosvor)
#     Ilya Portnov (aka portnov)
#     Eleanor Howick (aka elfnor)
#
#  ***** END GPL LICENSE BLOCK *****
#
# -*- coding: utf-8 -*-

bl_info = {
    "name": "Sverchok",
    "author": (
        "sverchok-b3d@ya.ru, "
        "Cfyzzz, Nikitron, Ly29, "
        "AgustinJB, Zeffii, Kosvor, "
        "Portnov, Elfnor"
    ),
    "version": (0, 5, 4, 57),
    "blender": (2, 7, 2),
    "location": "Nodes > CustomNodesTree > Add user nodes",
    "description": "Parametric node-based geometry programming",
    "warning": "",
    "wiki_url": "http://nikitron.cc.ua/sverch/html/main.html",
    "tracker_url": (
        "http://www.blenderartists.org/forum/showthread.php?272679"
        "-Addon-WIP-Sverchok-parametric-tool-for-architects"),
    "category": "Node"}


import sys
import importlib


# monkey patch the sverchok name, I am sure there is a better way to do this.

if __name__ != "sverchok":
    sys.modules["sverchok"] = sys.modules[__name__]

# to store imported modules
imported_modules = []

# ugly hack, should make respective dict in __init__ like nodes
# or parse it
root_modules = [
    "menu", "node_tree", "data_structure", "core",
    "utils", "ui", "nodes", "old_nodes"
]

core_modules = [
    "handlers", "update_system", "upgrade_nodes", "upgrade_group", "monad",
]

utils_modules = [
    # non UI tools
    "cad_module", "sv_bmesh_utils", "sv_viewer_utils", "sv_curve_utils",
    "voronoi", "sv_script", "sv_itertools", "script_importhelper",
    "csg_core", "csg_geom", "sv_easing_functions",
    # UI text editor ui
    "text_editor_submenu", "text_editor_plugins",
    # UI operators and tools
    "sv_panels_tools", "sv_IO_panel_tools",
    "monad",
]

ui_modules = [
    "color_def", "sv_IO_panel", "sv_templates_menu",
    "sv_panels", "nodeview_space_menu", "nodeview_keymaps",
    "monad",
    # bgl modules
    "viewer_draw", "viewer_draw_mk2", "nodeview_bgl_viewer_draw",
    "index_viewer_draw",
<<<<<<< HEAD
=======
    # show git info
    "development"

>>>>>>> 8c75bd96
]

# modules and pkg path, nodes are done separately.
mods_bases = [(root_modules, "sverchok"),
              (core_modules, "sverchok.core"),
              (utils_modules, "sverchok.utils"),
              (ui_modules, "sverchok.ui")]

#  settings have to be treated separately incase the folder name
#  is something else than sverchok...
settings = importlib.import_module(".settings", __name__)
imported_modules.append(settings)


def import_modules(modules, base, im_list):
    for m in modules:
        im = importlib.import_module('.{}'.format(m), base)
        im_list.append(im)


# parse the nodes/__init__.py dictionary and load all nodes
def make_node_list():
    node_list = []
    base_name = "sverchok.nodes"
    for category, names in nodes.nodes_dict.items():
        importlib.import_module('.{}'.format(category), base_name)
        import_modules(names, '{}.{}'.format(base_name, category), node_list)
    return node_list

for mods, base in mods_bases:
    import_modules(mods, base, imported_modules)

node_list = make_node_list()

reload_event = bool("bpy" in locals())

if reload_event:
    import nodeitems_utils
    #  reload the base modules
    #  then reload nodes after the node module as been reloaded
    for im in imported_modules:
        importlib.reload(im)
    node_list = make_node_list()
    for node in node_list:
        importlib.reload(node)
    old_nodes.reload_old()
    menu.reload_menu()

import bpy
from sverchok.utils import ascii_print


def register():
    for m in imported_modules + node_list:
        if hasattr(m, "register"):
            m.register()
    # this is used to access preferences, should/could be hidden
    # in an interface
    data_structure.SVERCHOK_NAME = __name__
    print("** version: ", bl_info['version']," **")
    print("** Have a nice day with sverchok  **\n")
    ascii_print.logo()

    if reload_event:
        data_structure.RELOAD_EVENT = True
        print("Sverchok is reloaded, press update")


def unregister():
    for m in reversed(imported_modules + node_list):
        if hasattr(m, "unregister"):
            m.unregister()<|MERGE_RESOLUTION|>--- conflicted
+++ resolved
@@ -99,12 +99,8 @@
     # bgl modules
     "viewer_draw", "viewer_draw_mk2", "nodeview_bgl_viewer_draw",
     "index_viewer_draw",
-<<<<<<< HEAD
-=======
     # show git info
-    "development"
-
->>>>>>> 8c75bd96
+    "development",
 ]
 
 # modules and pkg path, nodes are done separately.
