# -*- coding: utf-8 -*-
# ##### BEGIN GPL LICENSE BLOCK #####
#
#  This program is free software; you can redistribute it and/or
#  modify it under the terms of the GNU General Public License
#  as published by the Free Software Foundation; either version 2
#  of the License, or (at your option) any later version.
#
#  This program is distributed in the hope that it will be useful,
#  but WITHOUT ANY WARRANTY; without even the implied warranty of
#  MERCHANTABILITY or FITNESS FOR A PARTICULAR PURPOSE.  See the
#  GNU General Public License for more details.
#
#  You should have received a copy of the GNU General Public License
#  along with this program; if not, write to the Free Software Foundation,
#  Inc., 51 Franklin Street, Fifth Floor, Boston, MA 02110-1301, USA.
#
# ##### END GPL LICENSE BLOCK #####

'''
zeffii 2014.

borrows heavily from insights provided by Dynamic Space Bar!
but massively condensed for sanity.
'''

import bpy

import sverchok
from sverchok.menu import make_node_cats
from sverchok.ui.sv_icons import custom_icon

node_cats = make_node_cats()
addon_name = sverchok.__name__
menu_prefs = {}


def get_icon_switch():
    addon = bpy.context.user_preferences.addons.get(addon_name)

    if addon and hasattr(addon, "preferences"):
        return addon.preferences.show_icons


def layout_draw_categories(layout, node_details):
    show_icons = menu_prefs.get('show_icons')

    def icon(node_ref):
        '''returns empty dict if show_icons is False, else the icon passed'''
        if not show_icons:
            return {}
        else:
            if hasattr(node_ref, 'sv_icon'):
                iconID = custom_icon(node_ref.sv_icon)
                return {'icon_value': iconID} if iconID else {}
            elif hasattr(node_ref, 'bl_icon') and node_ref.bl_icon != 'OUTLINER_OB_EMPTY':
                iconID = node_ref.bl_icon
                return {'icon': iconID} if iconID else {}
            else:
                return {}

    add_n_grab = 'node.add_node'
    for node_info in node_details:

        if not node_info:
            print(repr(node_info), 'is incomplete, or unparsable')
            continue

        bl_idname = node_info[0]
        node_ref = getattr(bpy.types, bl_idname)

        if hasattr(node_ref, "bl_label"):
            layout_params = dict(text=node_ref.bl_label, **icon(node_ref))
        elif bl_idname == 'NodeReroute':
            layout_params = dict(text='Reroute')
        else:
            continue

        node_op = layout.operator(add_n_grab, **layout_params)
        node_op.type = bl_idname
        node_op.use_transform = True


# does not get registered
class NodeViewMenuTemplate(bpy.types.Menu):
    bl_label = ""

    def draw(self, context):
        layout_draw_categories(self.layout, node_cats[self.bl_label])


# quick class factory.
def make_class(name, bl_label):
    name = 'NODEVIEW_MT_Add' + name
    return type(name, (NodeViewMenuTemplate,), {'bl_label': bl_label})


class NODEVIEW_MT_Dynamic_Menu(bpy.types.Menu):
    bl_label = "Sverchok Nodes"

    @classmethod
    def poll(cls, context):
        tree_type = context.space_data.tree_type
        if tree_type == 'SverchCustomTreeType':
            menu_prefs['show_icons'] = get_icon_switch()
            # print('showing', menu_prefs['show_icons'])
            return True

    def draw(self, context):

        layout = self.layout
        layout.operator_context = 'INVOKE_REGION_WIN'

        s = layout.operator("node.add_search", text="Search", icon='OUTLINER_DATA_FONT')
        s.use_transform = True

        show_icons = menu_prefs.get('show_icons')

        def icon(display_icon):
            '''returns empty dict if show_icons is False, else the icon passed'''
            return {'icon': display_icon for i in [1] if show_icons}

        layout.separator()

        layout.menu("NODEVIEW_MT_AddGenerators", **icon('OBJECT_DATAMODE'))
        layout.menu("NODEVIEW_MT_AddTransforms", **icon('MANIPUL'))
        layout.menu("NODEVIEW_MT_AddAnalyzers", **icon('VIEWZOOM'))
        layout.menu("NODEVIEW_MT_AddModifiers", **icon('MODIFIER'))

        layout.separator()
        layout.menu("NODEVIEW_MT_AddNumber")
        layout.menu("NODEVIEW_MT_AddVector")
        layout.menu("NODEVIEW_MT_AddMatrix")
        layout.menu("NODEVIEW_MT_AddLogic", icon_value=custom_icon("SV_LOGIC"))
        layout.menu("NODEVIEW_MT_AddListOps", **icon('NLA'))
        layout.separator()
        layout.menu("NODEVIEW_MT_AddViz", **icon('RESTRICT_VIEW_OFF'))
        layout.menu("NODEVIEW_MT_AddText")
        layout.menu("NODEVIEW_MT_AddScene", icon_value=custom_icon("SV_SCENE"))
        layout.menu("NODEVIEW_MT_AddLayout", icon_value=custom_icon("SV_LAYOUT"))
        layout.separator()
<<<<<<< HEAD
        layout.menu("NODEVIEW_MT_AddNetwork", icon_value=custom_icon("SV_NETWORK"))
        layout.menu("NODEVIEW_MT_AddBetas", icon_value=custom_icon("SV_BETA"))
        layout.menu("NODEVIEW_MT_AddAlphas", icon_value=custom_icon("SV_ALPHA"))
=======
        layout.menu("NODEVIEW_MT_AddNetwork")
        layout.menu("NODEVIEW_MT_AddBetas", **icon('OUTLINER_DATA_POSE'))
        layout.menu("NODEVIEW_MT_AddAlphas", **icon('ERROR'))
        layout.separator() 
        layout.menu("NODE_MT_category_SVERCHOK_GROUPS", icon="RNA")
>>>>>>> a50126b0


class NODEVIEW_MT_AddGenerators(bpy.types.Menu):
    bl_label = "Generators"

    def draw(self, context):
        layout = self.layout
        layout_draw_categories(self.layout, node_cats[self.bl_label])
        if menu_prefs.get('show_icons'):
            layout.menu("NODEVIEW_MT_AddGeneratorsExt", icon='PLUGIN')
        else:
            layout.menu("NODEVIEW_MT_AddGeneratorsExt")


class NODEVIEW_MT_AddModifiers(bpy.types.Menu):
    bl_label = "Modifiers"

    def draw(self, context):
        layout = self.layout
        layout.menu("NODEVIEW_MT_AddModifierChange")
        layout.menu("NODEVIEW_MT_AddModifierMake")


class NODEVIEW_MT_AddListOps(bpy.types.Menu):
    bl_label = "List"

    def draw(self, context):
        layout = self.layout
        layout.menu("NODEVIEW_MT_AddListmain")
        layout.menu("NODEVIEW_MT_AddListstruct")
        layout_draw_categories(self.layout, node_cats["List Masks"])
        layout_draw_categories(self.layout, node_cats["List Mutators"])


classes = [
    NODEVIEW_MT_Dynamic_Menu,
    NODEVIEW_MT_AddListOps,
    NODEVIEW_MT_AddModifiers,
    NODEVIEW_MT_AddGenerators,
    # like magic.
    # make | NODEVIEW_MT_Add + class name , menu name
    make_class('GeneratorsExt', "Generators Extended"),
    make_class('Transforms', "Transforms"),
    make_class('Analyzers', "Analyzers"),
    make_class('Viz', "Viz"),
    make_class('Text', "Text"),
    make_class('Scene', "Scene"),
    make_class('Layout', "Layout"),
    make_class('Listmain', "List Main"),
    make_class('Liststruct', "List Struct"),
    make_class('Number', "Number"),
    make_class('Vector', "Vector"),
    make_class('Matrix', "Matrix"),
    make_class('ModifierChange', "Modifier Change"),
    make_class('ModifierMake', "Modifier Make"),
    make_class('Logic', "Logic"),
    make_class('Network', "Network"),
    make_class('Betas', "Beta Nodes"),
    make_class('Alphas', "Alpha Nodes"),
]

nodeview_keymaps = []

def add_keymap():
    wm = bpy.context.window_manager
    kc = wm.keyconfigs.addon
    if kc:
        km = kc.keymaps.new(name='Node Editor', space_type='NODE_EDITOR')
        kmi = km.keymap_items.new('wm.call_menu', 'SPACE', 'PRESS', ctrl=True)
        kmi.properties.name = "NODEVIEW_MT_Dynamic_Menu"
        nodeview_keymaps.append((km, kmi))

<<<<<<< HEAD
=======

>>>>>>> a50126b0
def remove_keymap():

    for km, kmi in nodeview_keymaps:
        try:
            km.keymap_items.remove(kmi)
        except Exception as e:
            err = repr(e)
            if "cannot be removed from 'Node Editor'" in err:
                print('keymaps for Node Editor already removed by another add-on, sverchok will skip this step in unregister')
                break

    nodeview_keymaps.clear()


def register():
    for class_name in classes:
        bpy.utils.register_class(class_name)
    add_keymap()


def unregister():
    for class_name in classes:
        bpy.utils.unregister_class(class_name)
    remove_keymap()<|MERGE_RESOLUTION|>--- conflicted
+++ resolved
@@ -139,17 +139,11 @@
         layout.menu("NODEVIEW_MT_AddScene", icon_value=custom_icon("SV_SCENE"))
         layout.menu("NODEVIEW_MT_AddLayout", icon_value=custom_icon("SV_LAYOUT"))
         layout.separator()
-<<<<<<< HEAD
         layout.menu("NODEVIEW_MT_AddNetwork", icon_value=custom_icon("SV_NETWORK"))
         layout.menu("NODEVIEW_MT_AddBetas", icon_value=custom_icon("SV_BETA"))
         layout.menu("NODEVIEW_MT_AddAlphas", icon_value=custom_icon("SV_ALPHA"))
-=======
-        layout.menu("NODEVIEW_MT_AddNetwork")
-        layout.menu("NODEVIEW_MT_AddBetas", **icon('OUTLINER_DATA_POSE'))
-        layout.menu("NODEVIEW_MT_AddAlphas", **icon('ERROR'))
         layout.separator() 
         layout.menu("NODE_MT_category_SVERCHOK_GROUPS", icon="RNA")
->>>>>>> a50126b0
 
 
 class NODEVIEW_MT_AddGenerators(bpy.types.Menu):
@@ -222,10 +216,7 @@
         kmi.properties.name = "NODEVIEW_MT_Dynamic_Menu"
         nodeview_keymaps.append((km, kmi))
 
-<<<<<<< HEAD
-=======
-
->>>>>>> a50126b0
+
 def remove_keymap():
 
     for km, kmi in nodeview_keymaps:
